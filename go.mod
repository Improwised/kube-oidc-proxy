--- conflicted
+++ resolved
@@ -13,23 +13,14 @@
 	github.com/spf13/pflag v1.0.5
 	golang.org/x/term v0.14.0
 	gopkg.in/square/go-jose.v2 v2.6.0
-<<<<<<< HEAD
+
 	k8s.io/api v0.28.4
 	k8s.io/apimachinery v0.28.4
 	k8s.io/apiserver v0.28.4
 	k8s.io/cli-runtime v0.28.4
 	k8s.io/client-go v0.28.4
 	k8s.io/component-base v0.28.4
-	k8s.io/klog v1.0.0
-=======
-	k8s.io/api v0.27.4
-	k8s.io/apimachinery v0.27.4
-	k8s.io/apiserver v0.27.4
-	k8s.io/cli-runtime v0.27.4
-	k8s.io/client-go v0.27.4
-	k8s.io/component-base v0.27.4
 	k8s.io/klog/v2 v2.100.1
->>>>>>> c497ed74
 	sigs.k8s.io/kind v0.20.0
 )
 
@@ -142,16 +133,10 @@
 	gopkg.in/tomb.v1 v1.0.0-20141024135613-dd632973f1e7 // indirect
 	gopkg.in/yaml.v2 v2.4.0 // indirect
 	gopkg.in/yaml.v3 v3.0.1 // indirect
-<<<<<<< HEAD
 	k8s.io/klog/v2 v2.100.1 // indirect
 	k8s.io/kms v0.28.4 // indirect
 	k8s.io/kube-openapi v0.0.0-20230717233707-2695361300d9 // indirect
 	k8s.io/utils v0.0.0-20230406110748-d93618cff8a2 // indirect
-=======
-	k8s.io/kms v0.27.4 // indirect
-	k8s.io/kube-openapi v0.0.0-20230501164219-8b0f38b5fd1f // indirect
-	k8s.io/utils v0.0.0-20230209194617-a36077c30491 // indirect
->>>>>>> c497ed74
 	sigs.k8s.io/apiserver-network-proxy/konnectivity-client v0.1.2 // indirect
 	sigs.k8s.io/json v0.0.0-20221116044647-bc3834ca7abd // indirect
 	sigs.k8s.io/kustomize/api v0.13.5-0.20230601165947-6ce0bf390ce3 // indirect
